[build-system]
requires = ["hatchling"]
build-backend = "hatchling.build"

[project]
<<<<<<< HEAD
name = "stateset-python"
version = "1.0.0"
description = "Python SDK for the Stateset API - Complete access to returns, warranties, orders, inventory, and work order management"
=======
name = "stateset"
version = "1.1.0"
description = "Python client for the Stateset API"
>>>>>>> a649fe42
readme = "README.md"
license = "MIT"
requires-python = ">=3.8"
authors = [
<<<<<<< HEAD
    { name = "StateSet", email = "support@stateset.com" }
]
maintainers = [
    { name = "StateSet Team", email = "support@stateset.com" }
]
keywords = [
    "stateset",
    "api",
    "sdk",
    "returns",
    "warranties", 
    "orders",
    "inventory",
    "work-orders",
    "maintenance",
    "manufacturing",
    "supply-chain"
]
classifiers = [
    "Development Status :: 5 - Production/Stable",
    "Intended Audience :: Developers",
    "License :: OSI Approved :: MIT License",
    "Operating System :: OS Independent",
=======
    { name = "Stateset Team", email = "support@stateset.com" }
]
keywords = ["api", "client", "stateset", "ecommerce", "returns", "warranties"]
classifiers = [
    "Development Status :: 4 - Beta",
    "Intended Audience :: Developers",
    "License :: OSI Approved :: MIT License",
>>>>>>> a649fe42
    "Programming Language :: Python :: 3",
    "Programming Language :: Python :: 3.8",
    "Programming Language :: Python :: 3.9",
    "Programming Language :: Python :: 3.10",
    "Programming Language :: Python :: 3.11",
    "Programming Language :: Python :: 3.12",
    "Topic :: Software Development :: Libraries :: Python Modules",
    "Topic :: Internet :: WWW/HTTP",
<<<<<<< HEAD
    "Topic :: System :: Distributed Computing",
=======
>>>>>>> a649fe42
]
dependencies = [
    "httpx>=0.24.0",
    "attrs>=21.3.0",
<<<<<<< HEAD
=======
    "python-dateutil>=2.8.2",
    "pydantic>=2.0.0",
>>>>>>> a649fe42
    "typing-extensions>=4.0.0",
]

[project.optional-dependencies]
dev = [
    "pytest>=7.0.0",
    "pytest-asyncio>=0.20.0",
    "pytest-cov>=4.0.0",
    "pytest-mock>=3.10.0",
    "pytest-httpx>=0.22.0",
    "black>=22.0.0",
    "isort>=5.0.0",
    "mypy>=0.990",
<<<<<<< HEAD
    "pre-commit>=2.20.0",
    "ruff>=0.1.0",
]
docs = [
    "sphinx>=5.0.0",
    "sphinx-rtd-theme>=1.2.0",
    "myst-parser>=0.18.0",
=======
    "ruff>=0.1.0",
    "pre-commit>=3.0.0",
    "twine>=4.0.0",
    "build>=0.10.0",
>>>>>>> a649fe42
]

[project.urls]
Homepage = "https://github.com/stateset/stateset-python"
<<<<<<< HEAD
Documentation = "https://docs.stateset.com/python-sdk"
Repository = "https://github.com/stateset/stateset-python"
Issues = "https://github.com/stateset/stateset-python/issues"
Changelog = "https://github.com/stateset/stateset-python/blob/main/CHANGELOG.md"
=======
Documentation = "https://docs.stateset.com"
Repository = "https://github.com/stateset/stateset-python"
"Bug Tracker" = "https://github.com/stateset/stateset-python/issues"
>>>>>>> a649fe42

[tool.black]
line-length = 88
target-version = ["py38"]
include = '\.pyi?$'
extend-exclude = '''
/(
  # directories
  \.eggs
  | \.git
  | \.hg
  | \.mypy_cache
  | \.tox
  | \.venv
  | build
  | dist
)/
'''

[tool.isort]
profile = "black"
line_length = 88
multi_line_output = 3
include_trailing_comma = true
force_grid_wrap = 0
use_parentheses = true
ensure_newline_before_comments = true

[tool.mypy]
python_version = "3.8"
warn_return_any = true
warn_unused_configs = true
disallow_untyped_defs = true
disallow_incomplete_defs = true
check_untyped_defs = true
<<<<<<< HEAD
disallow_untyped_decorators = true

[tool.ruff]
line-length = 88
target-version = "py38"

[tool.ruff.lint]
=======
no_implicit_optional = true
warn_redundant_casts = true
warn_unused_ignores = true
show_error_codes = true
strict_equality = true

[tool.ruff]
target-version = "py38"
line-length = 88
>>>>>>> a649fe42
select = [
    "E",  # pycodestyle errors
    "W",  # pycodestyle warnings
    "F",  # pyflakes
    "I",  # isort
<<<<<<< HEAD
    "B",  # flake8-bugbear
    "C4", # flake8-comprehensions
    "UP", # pyupgrade
]
ignore = [
    "E501", # line too long, handled by black
    "B008", # do not perform function calls in argument defaults
    "C901", # too complex
]

[tool.pytest.ini_options]
testpaths = ["tests"]
python_files = ["test_*.py", "*_test.py"]
python_classes = ["Test*"]
python_functions = ["test_*"]
=======
    "C",  # flake8-comprehensions
    "B",  # flake8-bugbear
    "UP", # pyupgrade
]
ignore = [
    "E501",  # line too long, handled by black
    "B008",  # do not perform function calls in argument defaults
    "C901",  # too complex
]

[tool.ruff.per-file-ignores]
"__init__.py" = ["F401"]

[tool.pytest.ini_options]
minversion = "7.0"
>>>>>>> a649fe42
addopts = [
    "--strict-markers",
    "--strict-config",
    "--cov=stateset",
    "--cov-report=term-missing",
    "--cov-report=html",
    "--cov-report=xml",
<<<<<<< HEAD
=======
    "--cov-fail-under=85",
]
testpaths = ["tests"]
filterwarnings = [
    "error",
    "ignore::UserWarning",
    "ignore::DeprecationWarning",
]
markers = [
    "unit: marks tests as unit tests",
    "integration: marks tests as integration tests",
    "slow: marks tests as slow",
]

[tool.coverage.run]
source = ["stateset"]
omit = [
    "*/tests/*",
    "*/test_*.py",
    "*/__pycache__/*",
]

[tool.coverage.report]
exclude_lines = [
    "pragma: no cover",
    "def __repr__",
    "if self.debug:",
    "if settings.DEBUG",
    "raise AssertionError",
    "raise NotImplementedError",
    "if 0:",
    "if __name__ == .__main__.:",
    "class .*\\bProtocol\\):",
    "@(abc\\.)?abstractmethod",
>>>>>>> a649fe42
]<|MERGE_RESOLUTION|>--- conflicted
+++ resolved
@@ -3,20 +3,13 @@
 build-backend = "hatchling.build"
 
 [project]
-<<<<<<< HEAD
 name = "stateset-python"
-version = "1.0.0"
+version = "1.1.0"
 description = "Python SDK for the Stateset API - Complete access to returns, warranties, orders, inventory, and work order management"
-=======
-name = "stateset"
-version = "1.1.0"
-description = "Python client for the Stateset API"
->>>>>>> a649fe42
 readme = "README.md"
 license = "MIT"
 requires-python = ">=3.8"
 authors = [
-<<<<<<< HEAD
     { name = "StateSet", email = "support@stateset.com" }
 ]
 maintainers = [
@@ -40,15 +33,6 @@
     "Intended Audience :: Developers",
     "License :: OSI Approved :: MIT License",
     "Operating System :: OS Independent",
-=======
-    { name = "Stateset Team", email = "support@stateset.com" }
-]
-keywords = ["api", "client", "stateset", "ecommerce", "returns", "warranties"]
-classifiers = [
-    "Development Status :: 4 - Beta",
-    "Intended Audience :: Developers",
-    "License :: OSI Approved :: MIT License",
->>>>>>> a649fe42
     "Programming Language :: Python :: 3",
     "Programming Language :: Python :: 3.8",
     "Programming Language :: Python :: 3.9",
@@ -57,19 +41,11 @@
     "Programming Language :: Python :: 3.12",
     "Topic :: Software Development :: Libraries :: Python Modules",
     "Topic :: Internet :: WWW/HTTP",
-<<<<<<< HEAD
     "Topic :: System :: Distributed Computing",
-=======
->>>>>>> a649fe42
 ]
 dependencies = [
     "httpx>=0.24.0",
     "attrs>=21.3.0",
-<<<<<<< HEAD
-=======
-    "python-dateutil>=2.8.2",
-    "pydantic>=2.0.0",
->>>>>>> a649fe42
     "typing-extensions>=4.0.0",
 ]
 
@@ -78,12 +54,9 @@
     "pytest>=7.0.0",
     "pytest-asyncio>=0.20.0",
     "pytest-cov>=4.0.0",
-    "pytest-mock>=3.10.0",
-    "pytest-httpx>=0.22.0",
     "black>=22.0.0",
     "isort>=5.0.0",
     "mypy>=0.990",
-<<<<<<< HEAD
     "pre-commit>=2.20.0",
     "ruff>=0.1.0",
 ]
@@ -91,53 +64,23 @@
     "sphinx>=5.0.0",
     "sphinx-rtd-theme>=1.2.0",
     "myst-parser>=0.18.0",
-=======
-    "ruff>=0.1.0",
-    "pre-commit>=3.0.0",
-    "twine>=4.0.0",
-    "build>=0.10.0",
->>>>>>> a649fe42
 ]
 
 [project.urls]
 Homepage = "https://github.com/stateset/stateset-python"
-<<<<<<< HEAD
 Documentation = "https://docs.stateset.com/python-sdk"
 Repository = "https://github.com/stateset/stateset-python"
 Issues = "https://github.com/stateset/stateset-python/issues"
 Changelog = "https://github.com/stateset/stateset-python/blob/main/CHANGELOG.md"
-=======
-Documentation = "https://docs.stateset.com"
-Repository = "https://github.com/stateset/stateset-python"
-"Bug Tracker" = "https://github.com/stateset/stateset-python/issues"
->>>>>>> a649fe42
 
 [tool.black]
 line-length = 88
 target-version = ["py38"]
-include = '\.pyi?$'
-extend-exclude = '''
-/(
-  # directories
-  \.eggs
-  | \.git
-  | \.hg
-  | \.mypy_cache
-  | \.tox
-  | \.venv
-  | build
-  | dist
-)/
-'''
 
 [tool.isort]
 profile = "black"
 line_length = 88
 multi_line_output = 3
-include_trailing_comma = true
-force_grid_wrap = 0
-use_parentheses = true
-ensure_newline_before_comments = true
 
 [tool.mypy]
 python_version = "3.8"
@@ -146,7 +89,6 @@
 disallow_untyped_defs = true
 disallow_incomplete_defs = true
 check_untyped_defs = true
-<<<<<<< HEAD
 disallow_untyped_decorators = true
 
 [tool.ruff]
@@ -154,23 +96,11 @@
 target-version = "py38"
 
 [tool.ruff.lint]
-=======
-no_implicit_optional = true
-warn_redundant_casts = true
-warn_unused_ignores = true
-show_error_codes = true
-strict_equality = true
-
-[tool.ruff]
-target-version = "py38"
-line-length = 88
->>>>>>> a649fe42
 select = [
     "E",  # pycodestyle errors
     "W",  # pycodestyle warnings
     "F",  # pyflakes
     "I",  # isort
-<<<<<<< HEAD
     "B",  # flake8-bugbear
     "C4", # flake8-comprehensions
     "UP", # pyupgrade
@@ -186,23 +116,6 @@
 python_files = ["test_*.py", "*_test.py"]
 python_classes = ["Test*"]
 python_functions = ["test_*"]
-=======
-    "C",  # flake8-comprehensions
-    "B",  # flake8-bugbear
-    "UP", # pyupgrade
-]
-ignore = [
-    "E501",  # line too long, handled by black
-    "B008",  # do not perform function calls in argument defaults
-    "C901",  # too complex
-]
-
-[tool.ruff.per-file-ignores]
-"__init__.py" = ["F401"]
-
-[tool.pytest.ini_options]
-minversion = "7.0"
->>>>>>> a649fe42
 addopts = [
     "--strict-markers",
     "--strict-config",
@@ -210,41 +123,4 @@
     "--cov-report=term-missing",
     "--cov-report=html",
     "--cov-report=xml",
-<<<<<<< HEAD
-=======
-    "--cov-fail-under=85",
-]
-testpaths = ["tests"]
-filterwarnings = [
-    "error",
-    "ignore::UserWarning",
-    "ignore::DeprecationWarning",
-]
-markers = [
-    "unit: marks tests as unit tests",
-    "integration: marks tests as integration tests",
-    "slow: marks tests as slow",
-]
-
-[tool.coverage.run]
-source = ["stateset"]
-omit = [
-    "*/tests/*",
-    "*/test_*.py",
-    "*/__pycache__/*",
-]
-
-[tool.coverage.report]
-exclude_lines = [
-    "pragma: no cover",
-    "def __repr__",
-    "if self.debug:",
-    "if settings.DEBUG",
-    "raise AssertionError",
-    "raise NotImplementedError",
-    "if 0:",
-    "if __name__ == .__main__.:",
-    "class .*\\bProtocol\\):",
-    "@(abc\\.)?abstractmethod",
->>>>>>> a649fe42
 ]